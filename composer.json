{
<<<<<<< HEAD
  "name": "obregonco/yii2-sparkpost",
  "version": "0.2.6",
=======
  "name": "djagya/yii2-sparkpost",
  "version": "0.4",
>>>>>>> 26015c3b
  "description": "A library provides Yii2 integration with SparkPost mail service",
  "keywords": [
    "sparkpost",
    "email",
    "yii2",
    "yii",
    "extension",
    "mailer"
  ],
  "require": {
    "php": ">=5.5",
    "yiisoft/yii2": "*",
<<<<<<< HEAD
    "sparkpost/php-sparkpost": "*",
    "guzzlehttp/guzzle": "~6.0"
=======
    "sparkpost/php-sparkpost": "~1.0"
>>>>>>> 26015c3b
  },
  "require-dev": {
    "codeception/codeception": "2.1.*",
    "yiisoft/yii2-apidoc": "~2.0.0"
  },
  "autoload": {
    "psr-4": {
<<<<<<< HEAD
      "obregonco\\sparkpost\\": ""
=======
      "djagya\\sparkpost\\": "src/"
>>>>>>> 26015c3b
    }
  },
  "license": "MIT",
  "authors": [
    {
      "name": "danil zakablukovskii",
      "email": "danil.kabluk@gmail.com"
    }
  ],
  "type": "library"
}<|MERGE_RESOLUTION|>--- conflicted
+++ resolved
@@ -1,11 +1,6 @@
 {
-<<<<<<< HEAD
   "name": "obregonco/yii2-sparkpost",
-  "version": "0.2.6",
-=======
-  "name": "djagya/yii2-sparkpost",
   "version": "0.4",
->>>>>>> 26015c3b
   "description": "A library provides Yii2 integration with SparkPost mail service",
   "keywords": [
     "sparkpost",
@@ -18,12 +13,7 @@
   "require": {
     "php": ">=5.5",
     "yiisoft/yii2": "*",
-<<<<<<< HEAD
-    "sparkpost/php-sparkpost": "*",
-    "guzzlehttp/guzzle": "~6.0"
-=======
     "sparkpost/php-sparkpost": "~1.0"
->>>>>>> 26015c3b
   },
   "require-dev": {
     "codeception/codeception": "2.1.*",
@@ -31,11 +21,7 @@
   },
   "autoload": {
     "psr-4": {
-<<<<<<< HEAD
-      "obregonco\\sparkpost\\": ""
-=======
-      "djagya\\sparkpost\\": "src/"
->>>>>>> 26015c3b
+      "obregonco\\sparkpost\\": "src/"
     }
   },
   "license": "MIT",
